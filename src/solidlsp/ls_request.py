--- conflicted
+++ resolved
@@ -1,9 +1,6 @@
-<<<<<<< HEAD
+from typing import TYPE_CHECKING, Any, Union
 from collections.abc import Callable
 from typing import Any, Union
-=======
-from typing import TYPE_CHECKING, Any, Union
->>>>>>> 66b17cd9
 
 from solidlsp.lsp_protocol_handler import lsp_types
 
@@ -12,16 +9,11 @@
 
 
 class LanguageServerRequest:
-<<<<<<< HEAD
-    def __init__(self, send_request: Callable[[str, Any], Any]) -> None:
-        self.send_request = send_request
-=======
     def __init__(self, handler: "SolidLanguageServerHandler"):
         self.handler = handler
 
     def _send_request(self, method: str, params: Any | None = None) -> Any:
         return self.handler.send_request(method, params)
->>>>>>> 66b17cd9
 
     def implementation(self, params: lsp_types.ImplementationParams) -> Union["lsp_types.Definition", list["lsp_types.LocationLink"], None]:
         """A request to resolve the implementation locations of a symbol at a given text
@@ -234,11 +226,7 @@
         server. The only notification that is sent after a shutdown request
         is the exit event.
         """
-<<<<<<< HEAD
-        return self.send_request("shutdown", None)
-=======
         return self._send_request("shutdown")
->>>>>>> 66b17cd9
 
     def will_save_wait_until(self, params: lsp_types.WillSaveTextDocumentParams) -> list["lsp_types.TextEdit"] | None:
         """A document will save request is sent from the client to the server before
