"""
The Serena Model Context Protocol (MCP) Server
"""

import inspect
import json
import os
import platform
import re
import shutil
import sys
import threading
import traceback
import webbrowser
from abc import ABC, abstractmethod
from collections import defaultdict
from collections.abc import Callable, Generator, Iterable, Sequence
from concurrent.futures import Future, ThreadPoolExecutor
from copy import copy, deepcopy
from dataclasses import asdict, dataclass, field
from fnmatch import fnmatch
from functools import cached_property
from logging import Logger
from pathlib import Path
from types import TracebackType
from typing import TYPE_CHECKING, Any, Literal, Self, TypeVar, Union, cast

import click
import yaml
from mcp.server.fastmcp.utilities.func_metadata import FuncMetadata, func_metadata
from overrides import override
from pathspec import PathSpec
from ruamel.yaml.comments import CommentedMap
from sensai.util import logging
from sensai.util.logging import FallbackHandler, LogTime
from sensai.util.string import ToStringMixin, dict_string

from serena import serena_version
from serena.config import SerenaAgentContext, SerenaAgentMode
from serena.constants import (
    DEFAULT_ENCODING,
    PROJECT_TEMPLATE_FILE,
    REPO_ROOT,
    SELENA_CONFIG_TEMPLATE_FILE,
    SERENA_LOG_FORMAT,
    SERENA_MANAGED_DIR_NAME,
)
from serena.dashboard import MemoryLogHandler, SerenaDashboardAPI
from serena.multi_language_server import MultiLanguageServer
from serena.prompt_factory import PromptFactory, SerenaPromptFactory
from serena.symbol import SymbolManager
from serena.text_utils import search_files
from serena.util.file_system import GitignoreParser, match_path, scan_directory
from serena.util.general import load_yaml, save_yaml
from serena.util.inspection import determine_programming_language_composition, iter_subclasses
from serena.util.shell import execute_shell_command
from solidlsp import SolidLanguageServer
from solidlsp.ls_config import Language, LanguageServerConfig
from solidlsp.ls_logger import LanguageServerLogger
from solidlsp.ls_types import SymbolKind

if TYPE_CHECKING:
    from serena.gui_log_viewer import GuiLogViewerHandler

log = logging.getLogger(__name__)
TTool = TypeVar("TTool", bound="Tool")
T = TypeVar("T")
SUCCESS_RESULT = "OK"
DEFAULT_TOOL_TIMEOUT: float = 240


def _sanitize_symbol_dict(symbol_dict: dict[str, Any]) -> dict[str, Any]:
    """
    Sanitize a symbol dictionary inplace by removing unnecessary information.
    """
    # We replace the location entry, which repeats line information already included in body_location
    # and has unnecessary information on column, by just the relative path.
    symbol_dict = copy(symbol_dict)
    s_relative_path = symbol_dict.get("location", {}).get("relative_path")
    if s_relative_path is not None:
        symbol_dict["relative_path"] = s_relative_path
    symbol_dict.pop("location", None)
    # also remove name, name_path should be enough
    symbol_dict.pop("name")
    return symbol_dict


def show_fatal_exception_safe(e: Exception) -> None:
    """
    Shows the given exception in the GUI log viewer on the main thread and ensures that the exception is logged or at
    least printed to stderr.
    """
    # Make sure the error is logged (adding a fallback handler which writes to stderr in case there is no other handler)
    fallback_handler = FallbackHandler(logging.StreamHandler(sys.stderr))
    Logger.root.addHandler(fallback_handler)
    log.error(f"Fatal exception: {e}", exc_info=e)

    # attempt to show the error in the GUI
    try:
        # NOTE: The import can fail on macOS if Tk is not available (depends on Python interpreter installation, which uv
        #   used as a base); while tkinter as such is always available, its dependencies can be unavailable on macOS.
        from serena.gui_log_viewer import show_fatal_exception

        show_fatal_exception(e)
    except:
        pass


class SerenaConfigError(Exception):
    pass


def get_serena_managed_dir(project_root: str | Path) -> str:
    return os.path.join(project_root, SERENA_MANAGED_DIR_NAME)


def is_running_in_docker() -> bool:
    """Check if we're running inside a Docker container."""
    # Check for Docker-specific files
    if os.path.exists("/.dockerenv"):
        return True
    # Check cgroup for docker references
    try:
        with open("/proc/self/cgroup") as f:
            return "docker" in f.read()
    except FileNotFoundError:
        return False


@dataclass
class ProjectConfig(ToStringMixin):
    project_name: str
    languages: list[Language]
    ignored_paths: list[str] = field(default_factory=list)
    excluded_tools: set[str] = field(default_factory=set)
    read_only: bool = False
    ignore_all_files_in_gitignore: bool = True
    initial_prompt: str = ""
    encoding: str = DEFAULT_ENCODING

    SERENA_DEFAULT_PROJECT_FILE = "project.yml"

    @property
    def language(self) -> Language:
        """Primary language of the project for backwards compatibility."""
        return self.languages[0]

    @classmethod
    def autogenerate(cls, project_root: str | Path, project_name: str | None = None, save_to_disk: bool = True) -> Self:
        """
        Autogenerate a project configuration for a given project root.

        :param project_root: the path to the project root
        :param project_name: the name of the project; if None, the name of the project will be the name of the directory
            containing the project
        :param save_to_disk: whether to save the project configuration to disk
        :return: the project configuration
        """
        project_root = Path(project_root).resolve()
        if not project_root.exists():
            raise FileNotFoundError(f"Project root not found: {project_root}")
        project_name = project_name or project_root.name
        language_composition = determine_programming_language_composition(str(project_root))
        if len(language_composition) == 0:
            raise ValueError(
                f"Failed to autogenerate project.yaml: no programming language detected in project {project_root}. "
                f"You can either add some files that correspond to one of the supported programming languages, "
                f"or create the file {os.path.join(project_root, cls.rel_path_to_project_yml())} manually and specify the language there."
            )
        sorted_languages = sorted(language_composition.keys(), key=lambda lang: language_composition[lang], reverse=True)
        log.info(f"Detected languages for {project_root}: {sorted_languages}")
        config_with_comments = load_yaml(PROJECT_TEMPLATE_FILE, preserve_comments=True)
        config_with_comments["project_name"] = project_name
        config_with_comments["languages"] = sorted_languages
        if save_to_disk:
            save_yaml(str(project_root / cls.rel_path_to_project_yml()), config_with_comments, preserve_comments=True)
        return cls.from_json_dict(config_with_comments)

    @classmethod
    def rel_path_to_project_yml(cls) -> str:
        return os.path.join(SERENA_MANAGED_DIR_NAME, cls.SERENA_DEFAULT_PROJECT_FILE)

    @classmethod
    def from_json_dict(cls, data: dict[str, Any]) -> Self:
        """
        Create a ProjectConfig instance from a configuration dictionary
        """
<<<<<<< HEAD
        languages_raw: list[str]
        if "languages" in yaml_data:
            languages_raw = yaml_data["languages"]
        elif "language" in yaml_data:
            log.warning("Project configuration uses deprecated 'language' field. Please migrate to 'languages'.")
            languages_raw = [yaml_data["language"]]
        else:
            raise ValueError("No languages specified in project configuration")

        languages: list[Language] = []
        for lang_str in languages_raw:
            try:
                languages.append(Language(lang_str.lower()))
            except ValueError as e:
                raise ValueError(f"Invalid language: {lang_str}.\nValid languages are: {[l.value for l in Language]}") from e

        return cls(
            project_name=yaml_data["project_name"],
            languages=languages,
            ignored_paths=yaml_data.get("ignored_paths", []),
            excluded_tools=set(yaml_data.get("excluded_tools", [])),
            read_only=yaml_data.get("read_only", False),
            ignore_all_files_in_gitignore=yaml_data.get("ignore_all_files_in_gitignore", True),
            initial_prompt=yaml_data.get("initial_prompt", ""),
=======
        language_str = data["language"].lower()
        project_name = data["project_name"]
        # backwards compatibility
        if language_str == "javascript":
            log.warning(f"Found deprecated project language `javascript` in project {project_name}, please change to `typescript`")
            language_str = "typescript"
        try:
            language = Language(language_str)
        except ValueError as e:
            raise ValueError(f"Invalid language: {data['language']}.\nValid languages are: {[l.value for l in Language]}") from e
        return cls(
            project_name=project_name,
            language=language,
            ignored_paths=data.get("ignored_paths", []),
            excluded_tools=set(data.get("excluded_tools", [])),
            read_only=data.get("read_only", False),
            ignore_all_files_in_gitignore=data.get("ignore_all_files_in_gitignore", True),
            initial_prompt=data.get("initial_prompt", ""),
            encoding=data.get("encoding", DEFAULT_ENCODING),
>>>>>>> 6cd7f815
        )

    def to_json_dict(self) -> dict[str, Any]:
        result = asdict(self)
        result["language"] = result["language"].value
        result["excluded_tools"] = list(result["excluded_tools"])
        return result

    @classmethod
    def load(cls, project_root: Path | str, autogenerate: bool = True) -> Self:
        """
        Load a ProjectConfig instance from the path to the project root.
        """
        project_root = Path(project_root)
        yaml_path = project_root / cls.rel_path_to_project_yml()
        if not yaml_path.exists():
            if autogenerate:
                return cls.autogenerate(project_root)
            else:
                raise FileNotFoundError(f"Project configuration file not found: {yaml_path}")
        with open(yaml_path, encoding="utf-8") as f:
            yaml_data = yaml.safe_load(f)
        if "project_name" not in yaml_data:
            yaml_data["project_name"] = project_root.name
        return cls.from_json_dict(yaml_data)

    def get_excluded_tool_classes(self) -> set[type["Tool"]]:
        return set(ToolRegistry.get_tool_class_by_name(tool_name) for tool_name in self.excluded_tools)


class ProjectNotFoundError(Exception):
    pass


@dataclass
class Project:
    project_root: str
    project_config: ProjectConfig

    @property
    def project_name(self) -> str:
        return self.project_config.project_name

    @property
    def language(self) -> Language:
        return self.project_config.language

    @property
    def languages(self) -> list[Language]:
        return self.project_config.languages

    @classmethod
    def load(cls, project_root: str | Path, autogenerate: bool = True) -> Self:
        project_root = Path(project_root).resolve()
        if not project_root.exists():
            raise FileNotFoundError(f"Project root not found: {project_root}")
        project_config = ProjectConfig.load(project_root, autogenerate=autogenerate)
        return cls(project_root=str(project_root), project_config=project_config)

    @classmethod
    def from_json_dict(cls, data: dict) -> Self:
        return cls(project_root=data["project_root"], project_config=ProjectConfig.from_json_dict(data["project_config"]))

    def to_json_dict(self) -> dict:
        return {"project_root": self.project_root, "project_config": self.project_config.to_json_dict()}

    def path_to_project_yml(self) -> str:
        return os.path.join(self.project_root, self.project_config.rel_path_to_project_yml())


@dataclass(kw_only=True)
class SerenaConfigBase(ABC):
    """
    Abstract base class for Serena configuration handling
    """

    projects: list[Project] = field(default_factory=list)
    gui_log_window_enabled: bool = False
    log_level: int = logging.INFO
    trace_lsp_communication: bool = False
    web_dashboard: bool = True
    tool_timeout: float = DEFAULT_TOOL_TIMEOUT

    @cached_property
    def project_paths(self) -> list[str]:
        return sorted(project.project_root for project in self.projects)

    @cached_property
    def project_names(self) -> list[str]:
        return sorted(project.project_config.project_name for project in self.projects)

    def get_project(self, project_root_or_name: str) -> Project | None:
        for project in self.projects:
            if project.project_config.project_name == project_root_or_name:
                return project
        if os.path.isdir(project_root_or_name):
            project_root = Path(project_root_or_name).resolve()
            for project in self.projects:
                if Path(project.project_root).resolve() == project_root:
                    return project
        return None

    def add_project_from_path(self, project_root: Path | str, project_name: str | None = None) -> tuple[Project, bool]:
        """
        Add a project to the Serena configuration from a given path. Will raise a FileExistsError if the
        name or path is already registered.

        :param project_root: the path to the project to add
        :param project_name: the name of the project to add; if None, the name of the project will be the name of the directory
            containing the project
        :return: the project that was added and a boolean indicating whether a new project configuration was generated and
            saved to disk. It may be that no new project configuration was generated if the project configuration already
            exists on disk but the project itself was not added yet to the Serena configuration.
        """
        project_root = Path(project_root).resolve()
        if not project_root.exists():
            raise FileNotFoundError(f"Error: Path does not exist: {project_root}")
        if not project_root.is_dir():
            raise FileNotFoundError(f"Error: Path is not a directory: {project_root}")

        if project_name is None:
            project_name = project_root.name
        for already_registered_project in self.projects:
            if already_registered_project.project_name == project_name:
                raise FileExistsError(
                    f"Project name '{project_name}' already exists and points to {already_registered_project.project_root}."
                )
            if str(already_registered_project.project_root) == str(project_root):
                raise FileExistsError(
                    f"Project with path {project_root} was already added with name '{already_registered_project.project_name}'."
                )

        try:
            project_config = ProjectConfig.load(project_root)
            new_project_config_generated = False
        except FileNotFoundError:
            project_config = ProjectConfig.autogenerate(project_root, save_to_disk=True)
            new_project_config_generated = True

        new_project = Project(project_root=str(project_root), project_config=project_config)
        self._add_new_project(new_project)

        return new_project, new_project_config_generated

    def _add_new_project(self, project: Project) -> None:
        """
        Adds a new project to the Serena configuration. No checks are performed here,
        this method is intended to be overridden by subclasses.
        """
        self.projects.append(project)

    def remove_project(self, project_name: str) -> None:
        # find the index of the project with the desired name and remove it
        for i, project in enumerate(self.projects):
            if project.project_name == project_name:
                del self.projects[i]
                break
        else:
            raise ValueError(f"Project '{project_name}' not found in Serena configuration; valid project names: {self.project_names}")

    def to_json_dict(self) -> dict:
        """Convert configuration to dictionary for serialization."""
        result = asdict(self)
        result["projects"] = [project.to_json_dict() for project in self.projects]
        return result

    @classmethod
    def from_json_dict(cls, data: dict) -> Self:
        """Create configuration from dictionary."""
        data = copy(data)
        data["projects"] = [Project.from_json_dict(project_data) for project_data in data["projects"]]
        return cls(**data)


@dataclass(kw_only=True)
class SerenaConfig(SerenaConfigBase):
    """
    Handles user-defined Serena configuration based on the (fixed) Serena configuration file.
    Updates to the instance will be automatically saved to the configuration file.
    Usually, there should be only one instance of this class in the application.
    """

    loaded_commented_yaml: CommentedMap

    CONFIG_FILE = "serena_config.yml"
    CONFIG_FILE_DOCKER = "serena_config.docker.yml"  # Docker-specific config file; auto-generated if missing, mounted via docker-compose for user customization

    @classmethod
    def autogenerate(cls) -> None:
        log.info("Autogenerating Serena configuration file")
        if os.path.exists(cls.get_config_file_path()):
            raise FileExistsError(
                f"Serena configuration file already exists at {cls.get_config_file_path()}. Please remove it if you want to autogenerate a new one."
            )
        loaded_commented_yaml = load_yaml(SELENA_CONFIG_TEMPLATE_FILE, preserve_comments=True)
        save_yaml(cls.get_config_file_path(), loaded_commented_yaml, preserve_comments=True)

    @classmethod
    def get_config_file_path(cls) -> str:
        config_file = cls.CONFIG_FILE_DOCKER if is_running_in_docker() else cls.CONFIG_FILE
        return os.path.join(REPO_ROOT, config_file)

    @classmethod
    def _load_commented_yaml(cls, config_file: str, generate_if_missing: bool = True) -> CommentedMap:
        if not os.path.exists(config_file):
            if not generate_if_missing:
                raise FileNotFoundError(f"Serena configuration file not found: {config_file}")
            log.info(f"Serena configuration file not found at {config_file}, autogenerating...")
            cls.autogenerate()
        try:
            return load_yaml(config_file, preserve_comments=True)
        except Exception as e:
            raise ValueError(f"Error loading Serena configuration from {config_file}: {e}") from e

    @classmethod
    def from_config_file(cls, generate_if_missing: bool = True) -> "SerenaConfig":
        """
        Static constructor to create SerenaConfig from the configuration file
        """
        config_file = cls.get_config_file_path()
        log.info(f"Loading Serena configuration from {config_file}")
        loaded_commented_yaml = cls._load_commented_yaml(config_file, generate_if_missing)
        # Create instance
        instance = cls(loaded_commented_yaml=loaded_commented_yaml)

        # read projects
        if "projects" not in loaded_commented_yaml:
            raise SerenaConfigError("`projects` key not found in Serena configuration. Please update your `serena_config.yml` file.")

        # load list of known projects
        instance.projects = []
        num_project_migrations = 0
        for path in loaded_commented_yaml["projects"]:
            path = Path(path).resolve()
            if not path.exists() or (path.is_dir() and not (path / ProjectConfig.rel_path_to_project_yml()).exists()):
                log.warning(f"Project path {path} does not exist or does not contain a project configuration file, skipping.")
                continue
            if path.is_file():
                path = cls._migrate_out_of_project_config_file(path)
                if path is None:
                    continue
                num_project_migrations += 1
            project = Project.load(path)
            instance.projects.append(project)

        # Force disable GUI in Docker environment
        if is_running_in_docker():
            instance.gui_log_window_enabled = False
        else:
            instance.gui_log_window_enabled = loaded_commented_yaml.get("gui_log_window", False)
        instance.log_level = loaded_commented_yaml.get("log_level", loaded_commented_yaml.get("gui_log_level", logging.INFO))
        instance.web_dashboard = loaded_commented_yaml.get("web_dashboard", True)
        instance.tool_timeout = loaded_commented_yaml.get("tool_timeout", DEFAULT_TOOL_TIMEOUT)
        instance.trace_lsp_communication = loaded_commented_yaml.get("trace_lsp_communication", False)

        # re-save the configuration file if any migrations were performed
        if num_project_migrations > 0:
            log.info(
                f"Migrated {num_project_migrations} project configurations from legacy format to in-project configuration; re-saving configuration"
            )
            instance.save()

        return instance

    @classmethod
    def _migrate_out_of_project_config_file(cls, path: Path) -> Path | None:
        """
        Migrates a legacy project configuration file (which is a YAML file containing the project root) to the
        in-project configuration file (project.yml) inside the project root directory.

        :param path: the path to the legacy project configuration file
        :return: the project root path if the migration was successful, None otherwise.
        """
        log.info(f"Found legacy project configuration file {path}, migrating to in-project configuration.")
        try:
            with open(path, encoding="utf-8") as f:
                project_config_data = yaml.safe_load(f)
            if "project_name" not in project_config_data:
                project_name = path.stem
                with open(path, "a", encoding="utf-8") as f:
                    f.write(f"\nproject_name: {project_name}")
            project_root = project_config_data["project_root"]
            shutil.move(str(path), str(Path(project_root) / ProjectConfig.rel_path_to_project_yml()))
            return Path(project_root).resolve()
        except Exception as e:
            log.error(f"Error migrating configuration file: {e}")
            return None

    def save(self) -> None:
        loaded_original_yaml = deepcopy(self.loaded_commented_yaml)
        # projects are unique absolute paths
        # we also canonicalize them before saving
        loaded_original_yaml["projects"] = sorted({str(Path(project.project_root).resolve()) for project in self.projects})
        save_yaml(self.get_config_file_path(), loaded_original_yaml, preserve_comments=True)

    @override
    def _add_new_project(self, project: Project) -> None:
        super()._add_new_project(project)
        self.save()

    @override
    def remove_project(self, project_name: str) -> None:
        super().remove_project(project_name)
        self.save()

    def to_json_dict(self) -> dict:
        result = super().to_json_dict()
        result.pop("loaded_commented_yaml", None)
        return result

    @classmethod
    def from_json_dict(cls, data: dict) -> Self:
        data["loaded_commented_yaml"] = cls._load_commented_yaml(cls.get_config_file_path())
        return super().from_json_dict(data)


class LinesRead:
    def __init__(self) -> None:
        self.files: dict[str, set[tuple[int, int]]] = defaultdict(lambda: set())

    def add_lines_read(self, relative_path: str, lines: tuple[int, int]) -> None:
        self.files[relative_path].add(lines)

    def were_lines_read(self, relative_path: str, lines: tuple[int, int]) -> bool:
        lines_read_in_file = self.files[relative_path]
        return lines in lines_read_in_file

    def invalidate_lines_read(self, relative_path: str) -> None:
        if relative_path in self.files:
            del self.files[relative_path]


class MemoriesManager(ABC):
    @abstractmethod
    def load_memory(self, name: str) -> str:
        pass

    @abstractmethod
    def save_memory(self, name: str, content: str) -> str:
        pass

    @abstractmethod
    def list_memories(self) -> list[str]:
        pass

    @abstractmethod
    def delete_memory(self, name: str) -> str:
        pass


class MemoriesManagerMDFilesInProject(MemoriesManager):
    def __init__(self, project_root: str):
        self._memory_dir = Path(get_serena_managed_dir(project_root)) / "memories"
        self._memory_dir.mkdir(parents=True, exist_ok=True)

    def _get_memory_file_path(self, name: str) -> Path:
        # strip all .md from the name. Models tend to get confused, sometimes passing the .md extension and sometimes not.
        name = name.replace(".md", "")
        filename = f"{name}.md"
        return self._memory_dir / filename

    def load_memory(self, name: str) -> str:
        memory_file_path = self._get_memory_file_path(name)
        if not memory_file_path.exists():
            return f"Memory file {name} not found, consider creating it with the `write_memory` tool if you need it."
        with open(memory_file_path, encoding="utf-8") as f:
            return f.read()

    def save_memory(self, name: str, content: str) -> str:
        memory_file_path = self._get_memory_file_path(name)
        with open(memory_file_path, "w", encoding="utf-8") as f:
            f.write(content)
        return f"Memory {name} written."

    def list_memories(self) -> list[str]:
        return [f.name.replace(".md", "") for f in self._memory_dir.iterdir() if f.is_file()]

    def delete_memory(self, name: str) -> str:
        memory_file_path = self._get_memory_file_path(name)
        memory_file_path.unlink()
        return f"Memory {name} deleted."


def create_serena_config(
    serena_config: SerenaConfigBase | None = None,
    enable_web_dashboard: bool | None = None,
    enable_gui_log_window: bool | None = None,
    log_level: Literal["DEBUG", "INFO", "WARNING", "ERROR", "CRITICAL"] | None = None,
    trace_lsp_communication: bool | None = None,
    tool_timeout: float | None = None,
) -> SerenaConfig:
    """
    Create a SerenaConfig instance without instantiating a full SerenaAgent.

    This function extracts the configuration creation logic from SerenaAgent.__init__
    to allow creating configurations independently for process isolation and other use cases.

    :param serena_config: the base Serena configuration or None to read from default location
    :param enable_web_dashboard: Whether to enable the web dashboard
    :param enable_gui_log_window: Whether to enable the GUI log window
    :param log_level: Log level
    :param trace_lsp_communication: Whether to trace LSP communication
    :param tool_timeout: Timeout in seconds for tool execution
    :return: A fully configured SerenaConfig instance
    """
    # obtain serena configuration
    if serena_config is not None:
        # If a complete SerenaConfig is provided, use it directly
        if isinstance(serena_config, SerenaConfig):
            config = serena_config
        else:
            # For SerenaConfigBase instances (like test configs), create an in-memory SerenaConfig
            # that preserves the base config attributes without loading from file
            from ruamel.yaml.comments import CommentedMap

            config = SerenaConfig.__new__(SerenaConfig)  # Create without calling __init__
            # Initialize basic attributes from base config
            config.projects = getattr(serena_config, "projects", [])
            config.gui_log_window_enabled = serena_config.gui_log_window_enabled
            config.log_level = serena_config.log_level
            config.trace_lsp_communication = serena_config.trace_lsp_communication
            config.web_dashboard = serena_config.web_dashboard
            config.tool_timeout = serena_config.tool_timeout
            # Set empty yaml for in-memory config
            config.loaded_commented_yaml = CommentedMap()
    else:
        config = SerenaConfig.from_config_file()

    # Apply parameter overrides
    if enable_web_dashboard is not None:
        config.web_dashboard = enable_web_dashboard
    if enable_gui_log_window is not None:
        config.gui_log_window_enabled = enable_gui_log_window
    if log_level is not None:
        log_level = cast(Literal["DEBUG", "INFO", "WARNING", "ERROR", "CRITICAL"], log_level.upper())
        # transform to int
        config.log_level = logging.getLevelNamesMapping()[log_level]
    if trace_lsp_communication is not None:
        config.trace_lsp_communication = trace_lsp_communication
    if tool_timeout is not None:
        config.tool_timeout = tool_timeout

    # Note: Project registration/activation is handled separately by the caller
    # since it involves complex logic that may require the full agent context

    return config


def create_ls_for_project(
    project: str | Project,
    log_level: int = logging.INFO,
    ls_timeout: float | None = DEFAULT_TOOL_TIMEOUT - 5,
    trace_lsp_communication: bool = False,
) -> SolidLanguageServer:
    """
    Create a language server for a project. Note that you will have to start it
    before performing any LS operations.

    :param project: either a path to the project root or a ProjectConfig instance.
        If no project.yml is found, the default project configuration will be used.
    :param log_level: the log level for the language server
    :param ls_timeout: the timeout for the language server
    :param trace_lsp_communication: whether to trace LSP communication
    :return: the language server
    """
    if isinstance(project, str):
        project_instance = Project.load(project, autogenerate=True)
    else:
        project_instance = project

    project_config = project_instance.project_config
    ignored_paths = project_config.ignored_paths
    if len(ignored_paths) > 0:
        log.info(f"Using {len(ignored_paths)} ignored paths from the explicit project configuration.")
        log.debug(f"Ignored paths: {ignored_paths}")
    if project_config.ignore_all_files_in_gitignore:
        log.info(f"Parsing all gitignore files in {project_instance.project_root}")
        gitignore_parser = GitignoreParser(project_instance.project_root)
        log.info(f"Found {len(gitignore_parser.get_ignore_specs())} gitignore files.")
        for spec in gitignore_parser.get_ignore_specs():
            log.debug(f"Adding {len(spec.patterns)} patterns from {spec.file_path} to the ignored paths.")
            ignored_paths.extend(spec.patterns)
    log.debug(f"Using {len(ignored_paths)} ignored paths in total.")
    multilspy_config = LanguageServerConfig(
        code_language=project_instance.language,
        ignored_paths=ignored_paths,
        trace_lsp_communication=trace_lsp_communication,
    )
    ls_logger = LanguageServerLogger(log_level=log_level)
    log.info(f"Creating language server instance for {project_instance.project_root}.")
    return SolidLanguageServer.create(
        multilspy_config,
        ls_logger,
        project_instance.project_root,
        timeout=ls_timeout,
    )


@click.command()
@click.argument("project", type=click.Path(exists=True), required=False, default=os.getcwd())
@click.option("--log-level", type=click.Choice(["DEBUG", "INFO", "WARNING", "ERROR", "CRITICAL"]), default="WARNING")
def index_project(project: str, log_level: str = "INFO") -> None:
    """
    Index a project by saving the symbols of files to Serena's language server cache.

    :param project: the project to index. By default, the current working directory is used.
    """
    log_level_int = logging.getLevelNamesMapping()[log_level.upper()]
    project = os.path.abspath(project)
    print(f"Indexing symbols in project {project}")
    ls = create_ls_for_project(project, log_level=log_level_int)
    with ls.start_server():
        ls.index_repository()
    print(f"Symbols saved to {ls.cache_path}")


class SerenaAgent:
    def __init__(
        self,
        project: str | None = None,
        project_activation_callback: Callable[[], None] | None = None,
        serena_config: SerenaConfigBase | None = None,
        context: SerenaAgentContext | None = None,
        modes: list[SerenaAgentMode] | None = None,
        enable_web_dashboard: bool | None = None,
        enable_gui_log_window: bool | None = None,
        log_level: Literal["DEBUG", "INFO", "WARNING", "ERROR", "CRITICAL"] | None = None,
        trace_lsp_communication: bool | None = None,
        tool_timeout: float | None = None,
    ):
        """
        :param project: the project to load immediately or None to not load any project; may be a path to the project or a name of
            an already registered project;
        :param project_activation_callback: a callback function to be called when a project is activated.
        :param context: the context in which the agent is operating, None for default context.
            The context may adjust prompts, tool availability, and tool descriptions.
        :param modes: list of modes in which the agent is operating (they will be combined), None for default modes.
            The modes may adjust prompts, tool availability, and tool descriptions.
        :param serena_config: the Serena configuration or None to read the configuration from the default location.
        :param enable_web_dashboard: whether to enable the web dashboard; If None, will take the value from the Serena configuration.
        :param enable_gui_log_window: whether to enable the GUI log window; If None, will take the value from the Serena configuration.
        :param log_level: the log level for the GUI log window; If None, will take the value from the serena configuration.
        :param tool_timeout: the timeout in seconds for tool execution. If None, will take the value from the serena configuration.
        """
        # obtain serena configuration using the decoupled factory function
        self.serena_config = create_serena_config(
            serena_config=serena_config,
            enable_web_dashboard=enable_web_dashboard,
            enable_gui_log_window=enable_gui_log_window,
            log_level=log_level,
            trace_lsp_communication=trace_lsp_communication,
            tool_timeout=tool_timeout,
        )

        # adjust log level
        serena_log_level = self.serena_config.log_level
        if Logger.root.level > serena_log_level:
            log.info(f"Changing the root logger level to {serena_log_level}")
            Logger.root.setLevel(serena_log_level)

        # open GUI log window if enabled
        self._gui_log_handler: Union["GuiLogViewerHandler", None] = None  # noqa
        if self.serena_config.gui_log_window_enabled:
            if platform.system() == "Darwin":
                log.warning("GUI log window is not supported on macOS")
            else:
                # even importing on macOS may fail if tkinter dependencies are unavailable (depends on Python interpreter installation
                # which uv used as a base, unfortunately)
                from serena.gui_log_viewer import GuiLogViewer, GuiLogViewerHandler

                self._gui_log_handler = GuiLogViewerHandler(
                    GuiLogViewer("dashboard", title="Serena Logs"), level=serena_log_level, format_string=SERENA_LOG_FORMAT
                )
                Logger.root.addHandler(self._gui_log_handler)

        # instantiate all tool classes
        self._all_tools: dict[type[Tool], Tool] = {tool_class: tool_class(self) for tool_class in ToolRegistry.get_all_tool_classes()}
        tool_names = [tool.get_name_from_cls() for tool in self._all_tools.values()]

        # If GUI log window is enabled, set the tool names for highlighting
        if self._gui_log_handler is not None:
            self._gui_log_handler.log_viewer.set_tool_names(tool_names)

        # start the dashboard (web frontend), registering its log handler
        if self.serena_config.web_dashboard:
            dashboard_log_handler = MemoryLogHandler(level=serena_log_level)
            Logger.root.addHandler(dashboard_log_handler)
            self._dashboard_thread, port = SerenaDashboardAPI(dashboard_log_handler, tool_names).run_in_thread()
            webbrowser.open(f"http://localhost:{port}/dashboard/index.html")

        log.info(f"Starting Serena server (version={serena_version()}, process id={os.getpid()}, parent process id={os.getppid()})")
        log.info("Available projects: {}".format(", ".join(self.serena_config.project_names)))

        # create executor for starting the language server and running tools in another thread
        # This executor is used to achieve linear task execution, so it is important to use a single-threaded executor.
        self._task_executor = ThreadPoolExecutor(max_workers=1, thread_name_prefix="SerenaAgentExecutor")
        self._task_executor_lock = threading.Lock()
        self._task_executor_task_index = 1

        # Initialize the prompt factory
        self.prompt_factory = SerenaPromptFactory()
        self._project_activation_callback = project_activation_callback

        # project-specific instances, which will be initialized upon project activation
        self._active_project: Project | None = None
        self._active_project_root: str | None = None
<<<<<<< HEAD
        self.language_server: MultiLanguageServer | None = None
=======
        self.language_server: SolidLanguageServer | None = None
>>>>>>> 6cd7f815
        self.symbol_manager: SymbolManager | None = None
        self.memories_manager: MemoriesManager | None = None
        self.lines_read: LinesRead | None = None
        self.ignore_spec: PathSpec  # not set to None to avoid assert statements
        """Ignore spec, extracted from the project's gitignore files and the explicitly configured ignored paths."""

        # Apply context and mode tool configurations
        if context is None:
            context = SerenaAgentContext.load_default()
        if modes is None:
            modes = SerenaAgentMode.load_default_modes()
        self._context = context
        self._modes = modes
        log.info(f"Loaded tools ({len(self._all_tools)}): {', '.join([tool.get_name_from_cls() for tool in self._all_tools.values()])}")

        self._active_tools: dict[type[Tool], Tool] = {}
        self._update_active_tools()

        # activate a project configuration (if provided or if there is only a single project available)
        if project is not None:
            try:
                self.activate_project_from_path_or_name(project)
            except ProjectNotFoundError as e:
                log.error(
                    f"Error activating project '{project}': {e}; Note that out-of-project configurations were migrated. "
                    "You should now pass either --project <project_name> or --project <project_root>."
                )

    def get_project_root(self) -> str:
        """
        :return: the root directory of the active project (if any); raises a ValueError if there is no active project
        """
        project = self.get_active_project()
        if project is None:
            raise ValueError("Cannot get project root if no project is active.")
        return project.project_root

    def path_is_inside_project(self, path: str | Path) -> bool:
        """
        Checks if the given (absolute or relative) path is inside the project directory.
        Note that even relative paths may be outside if the contain ".." or point to symlinks.
        """
        path = Path(path)
        _proj_root = Path(self.get_project_root())
        if not path.is_absolute():
            path = _proj_root / path

        path = path.resolve()
        return path.is_relative_to(_proj_root)

    def path_is_gitignored(self, path: str | Path) -> bool:
        """
        Checks if the given path is ignored by git. Non absolute paths are assumed to be relative to the project root.
        """
        path = Path(path)
        if path.is_absolute():
            relative_path = path.relative_to(self.get_project_root())
        else:
            relative_path = path

        # always ignore paths inside .git
        if len(relative_path.parts) > 0 and relative_path.parts[0] == ".git":
            return True

        return match_path(str(relative_path), self.ignore_spec, root_path=self.get_project_root())

    def validate_relative_path(self, relative_path: str) -> None:
        """
        Validates that the given relative path is safe to read or edit,
        meaning it's inside the project directory and is not ignored by git.
        """
        if not self.path_is_inside_project(relative_path):
            raise ValueError(f"{relative_path=} points to path outside of the repository root, can't use it for safety reasons")

        if self.path_is_gitignored(relative_path):
            raise ValueError(f"File {relative_path} is gitignored, can't read or edit it for safety reasons")

    def get_exposed_tool_instances(self) -> list["Tool"]:
        """
        :return: all tool instances, including the non-active ones. For MCP clients, we need to expose them all since typical
            clients don't react to changes in the set of tools.
            An attempt to use a non-active tool will result in an error.
        """
        return list(self._all_tools.values())

    def get_active_project(self) -> Project | None:
        """
        :return: the active project or None if no project is active
        """
        return self._active_project

    def set_modes(self, modes: list[SerenaAgentMode]) -> None:
        """
        Set the current mode configurations.

        :param modes: List of mode names or paths to use
        """
        self._modes = modes
        self._update_active_tools()

        log.info(f"Set modes to {[mode.name for mode in modes]}")

    def get_active_modes(self) -> list[SerenaAgentMode]:
        """
        :return: the list of active modes
        """
        return list(self._modes)

    def create_system_prompt(self) -> str:
        return self.prompt_factory.create_system_prompt(
            context_system_prompt=self._context.prompt,
            mode_system_prompts=[mode.prompt for mode in self._modes],
        )

    def _update_active_tools(self) -> None:
        """
        Update the active tools based on context, modes, and project configuration.
        All tool exclusions are merged together.
        """
        excluded_tool_classes: set[type[Tool]] = set()
        # modes
        for mode in self._modes:
            mode_excluded_tool_classes = mode.get_excluded_tool_classes()
            if len(mode_excluded_tool_classes) > 0:
                log.info(
                    f"Mode {mode.name} excluded {len(mode_excluded_tool_classes)} tools: {', '.join([tool.get_name_from_cls() for tool in mode_excluded_tool_classes])}"
                )
                excluded_tool_classes.update(mode_excluded_tool_classes)
        # context
        context_excluded_tool_classes = self._context.get_excluded_tool_classes()
        if len(context_excluded_tool_classes) > 0:
            log.info(
                f"Context {self._context.name} excluded {len(context_excluded_tool_classes)} tools: {', '.join([tool.get_name_from_cls() for tool in context_excluded_tool_classes])}"
            )
            excluded_tool_classes.update(context_excluded_tool_classes)
        # project config
        if self._active_project is not None:
            project_excluded_tool_classes = self._active_project.project_config.get_excluded_tool_classes()
            if len(project_excluded_tool_classes) > 0:
                log.info(
                    f"Project {self._active_project.project_name} excluded {len(project_excluded_tool_classes)} tools: {', '.join([tool.get_name_from_cls() for tool in project_excluded_tool_classes])}"
                )
                excluded_tool_classes.update(project_excluded_tool_classes)
            if self._active_project.project_config.read_only:
                for tool_class in self._all_tools:
                    if tool_class.can_edit():
                        excluded_tool_classes.add(tool_class)

        self._active_tools = {
            tool_class: tool_instance for tool_class, tool_instance in self._all_tools.items() if tool_class not in excluded_tool_classes
        }

        log.info(f"Active tools after all exclusions ({len(self._active_tools)}): {', '.join(self.get_active_tool_names())}")

    def issue_task(self, task: Callable[[], Any], name: str | None = None) -> Future:
        """
        Issue a task to the executor for asynchronous execution.
        It is ensured that tasks are executed in the order they are issued, one after another.

        :param task: the task to execute
        :param name: the name of the task for logging purposes; if None, use the task function's name
        :return: a Future object representing the execution of the task
        """
        with self._task_executor_lock:
            task_name = f"Task-{self._task_executor_task_index}[{name or task.__name__}]"
            self._task_executor_task_index += 1

            def task_execution_wrapper() -> Any:
                with LogTime(task_name, logger=log):
                    return task()

            log.info(f"Scheduling {task_name}")
            return self._task_executor.submit(task_execution_wrapper)

    def execute_task(self, task: Callable[[], T]) -> T:
        """
        Executes the given task synchronously via the agent's task executor.
        This is useful for tasks that need to be executed immediately and whose results are needed right away.

        :param task: the task to execute
        :return: the result of the task execution
        """
        future = self.issue_task(task)
        return future.result()

    def _activate_project(self, project: Project) -> None:
        log.info(f"Activating {project.project_name} at {project.project_root}")
        self._active_project = project
        self._update_active_tools()

        # initialize project-specific instances which do not depend on the language server
        self.memories_manager = MemoriesManagerMDFilesInProject(project.project_root)
        self.lines_read = LinesRead()

        # reset project-specific instances that depend on the language server
        self.symbol_manager = None

        def init_language_server() -> None:
            # start the language server
            with LogTime("Language server initialization", logger=log):
                self.reset_language_server()
                assert self.language_server is not None
                self.ignore_spec = self.language_server.get_ignore_spec()

            # initialize project-specific instances which depend on the language server
            log.debug(f"Initializing symbol and memories manager for {project.project_name} at {project.project_root}")
            self.symbol_manager = SymbolManager(self.language_server, self)

        # initialize the language server in the background
        self.issue_task(init_language_server)

        if self._project_activation_callback is not None:
            self._project_activation_callback()

    def activate_project_from_path_or_name(self, project_root_or_name: str) -> tuple[Project, bool, bool]:
        """
        Activate a project from a path or a name.
        If the project was already registered, it will just be activated. If it was not registered,
        the project will be registered and activated. After that, the project can be activated again
        by name (not just by path).
        :return: a tuple of the project instance and two booleans indicating if a new project was added and if a new project configuration for the
            added project was generated.
        """
        new_project_generated = False
        new_project_config_generated = False
        project_instance: Project | None = self.serena_config.get_project(project_root_or_name)
        if project_instance is not None:
            log.info(f"Found registered project {project_instance.project_name} at path {project_instance.project_root}.")
        else:
            if not os.path.isdir(project_root_or_name):
                raise ProjectNotFoundError(
                    f"Project '{project_root_or_name}' not found: Not a valid project name or directory. "
                    f"Existing project names: {self.serena_config.project_names}"
                )
            project_instance, new_project_config_generated = self.serena_config.add_project_from_path(project_root_or_name)
            new_project_generated = True
            log.info(f"Added new project {project_instance.project_name} for path {project_instance.project_root}.")
            if new_project_config_generated:
                log.info(
                    f"Note: A new project configuration with language {project_instance.project_config.language.value} "
                    f"was autogenerated since no project configuration was found in {project_root_or_name}."
                )
        self._activate_project(project_instance)
        return project_instance, new_project_generated, new_project_config_generated

    def get_active_tool_classes(self) -> list[type["Tool"]]:
        """
        :return: the list of active tool classes for the current project
        """
        return list(self._active_tools.keys())

    def get_active_tool_names(self) -> list[str]:
        """
        :return: the list of names of the active tools for the current project
        """
        return sorted([tool.get_name_from_cls() for tool in self.get_active_tool_classes()])

    def tool_is_active(self, tool_class: type["Tool"] | str) -> bool:
        """
        :param tool_class: the class or name of the tool to check
        :return: True if the tool is active, False otherwise
        """
        if isinstance(tool_class, str):
            return tool_class in self.get_active_tool_names()
        else:
            return tool_class in self.get_active_tool_classes()

    def get_current_config_overview(self) -> str:
        """
        :return: a string overview of the current configuration, including the active and available configuration options
        """
        result_str = "Current configuration:\n"
        result_str += f"Serena version: {serena_version()}\n"
        result_str += f"Loglevel: {self.serena_config.log_level}, trace_lsp_communication={self.serena_config.trace_lsp_communication}\n"
        if self._active_project is not None:
            result_str += f"Active project: {self._active_project.project_name}\n"
        else:
            result_str += "No active project\n"
        result_str += "Available projects:\n" + "\n".join(list(self.serena_config.project_names)) + "\n"
        result_str += f"Active context: {self._context.name}\n"

        # Active modes
        active_mode_names = [mode.name for mode in self.get_active_modes()]
        result_str += "Active modes: {}\n".format(", ".join(active_mode_names)) + "\n"

        # Available but not active modes
        all_available_modes = SerenaAgentMode.list_registered_mode_names()
        inactive_modes = [mode for mode in all_available_modes if mode not in active_mode_names]
        if inactive_modes:
            result_str += "Available but not active modes: {}\n".format(", ".join(inactive_modes)) + "\n"

        # Active tools
        result_str += "Active tools (after all exclusions from the project, context, and modes):\n"
        active_tool_names = self.get_active_tool_names()
        # print the tool names in chunks
        chunk_size = 4
        for i in range(0, len(active_tool_names), chunk_size):
            chunk = active_tool_names[i : i + chunk_size]
            result_str += "  " + ", ".join(chunk) + "\n"

        # Available but not active tools
        all_tool_names = sorted([tool.get_name_from_cls() for tool in self._all_tools.values()])
        inactive_tool_names = [tool for tool in all_tool_names if tool not in active_tool_names]
        if inactive_tool_names:
            result_str += "Available but not active tools:\n"
            for i in range(0, len(inactive_tool_names), chunk_size):
                chunk = inactive_tool_names[i : i + chunk_size]
                result_str += "  " + ", ".join(chunk) + "\n"

        return result_str

    def is_language_server_running(self) -> bool:
        return self.language_server is not None and self.language_server.is_running()

    def reset_language_server(self) -> None:
        """
        Starts/resets the language server for the current project
        """
        tool_timeout = self.serena_config.tool_timeout
        if tool_timeout is None or tool_timeout < 0:
            ls_timeout = None
        else:
            if tool_timeout < 10:
                raise ValueError(f"Tool timeout must be at least 10 seconds, but is {tool_timeout} seconds")
            ls_timeout = tool_timeout - 5  # the LS timeout is for a single call, it should be smaller than the tool timeout

        # stop the language server if it is running
        if self.is_language_server_running():
            assert self.language_server is not None
            log.info(f"Stopping the current language server at {self.language_server.repository_root_path} ...")
            self.language_server.stop()
            self.language_server = None

        # instantiate and start the language server
        assert self._active_project is not None
<<<<<<< HEAD
        ignored_paths = self._active_project.project_config.ignored_paths
        if len(ignored_paths) > 0:
            log.info(f"Using {len(ignored_paths)} ignored paths from the explicit project configuration.")
            log.debug(f"Ignored paths: {ignored_paths}")
        if self._active_project.project_config.ignore_all_files_in_gitignore:
            log.info(f"Parsing all gitignore files in {self._active_project.project_root}")
            gitignore_parser = GitignoreParser(self._active_project.project_root)
            log.info(f"Found {len(gitignore_parser.get_ignore_specs())} gitignore files.")
            for spec in gitignore_parser.get_ignore_specs():
                log.debug(f"Adding {len(spec.patterns)} patterns from {spec.file_path} to the ignored paths.")
                ignored_paths.extend(spec.patterns)
        log.debug(f"Using {len(ignored_paths)} ignored paths in total.")
        servers: dict[Language, SyncLanguageServer] = {}
        ls_logger = MultilspyLogger(log_level=self.serena_config.log_level)
        for lang in self._active_project.project_config.languages:
            multilspy_config = MultilspyConfig(
                code_language=lang,
                ignored_paths=list(ignored_paths),
                trace_lsp_communication=self.serena_config.trace_lsp_communication,
            )
            log.info(f"Starting language server for {lang.value} at {self._active_project.project_root}.")
            server = SyncLanguageServer.create(multilspy_config, ls_logger, self._active_project.project_root)
            server.start()
            if not server.is_running():
                raise RuntimeError(f"Failed to start the language server for {lang.value} at {self._active_project.project_root}")
            servers[lang] = server

        self.language_server = MultiLanguageServer(servers)
=======
        self.language_server = create_ls_for_project(
            self._active_project,
            log_level=self.serena_config.log_level,
            ls_timeout=ls_timeout,
            trace_lsp_communication=self.serena_config.trace_lsp_communication,
        )
        log.info(f"Starting the language server for {self._active_project.project_name}")
        self.language_server.start()
        if not self.language_server.is_running():
            raise RuntimeError(
                f"Failed to start the language server for {self._active_project.project_name} at {self._active_project.project_root}"
            )
        if self.symbol_manager is not None:
            log.debug("Setting the language server in the agent's symbol manager")
            self.symbol_manager.set_language_server(self.language_server)
        else:
            log.debug("No symbol manager available yet, skipping setting the language server")
>>>>>>> 6cd7f815

    def get_tool(self, tool_class: type[TTool]) -> TTool:
        return self._all_tools[tool_class]  # type: ignore

    def print_tool_overview(self) -> None:
        ToolRegistry.print_tool_overview(self._active_tools.values())

    def mark_file_modified(self, relativ_path: str) -> None:
        assert self.lines_read is not None
        self.lines_read.invalidate_lines_read(relativ_path)

    def __del__(self) -> None:
        """
        Destructor to clean up the language server instance and GUI logger
        """
        if not hasattr(self, "_is_initialized"):
            return
        log.info("SerenaAgent is shutting down ...")
        if self.is_language_server_running():
            log.info("Stopping the language server ...")
            assert self.language_server is not None
            self.language_server.save_cache()
            self.language_server.stop()
        if self._gui_log_handler:
            log.info("Stopping the GUI log window ...")
            self._gui_log_handler.stop_viewer()
            Logger.root.removeHandler(self._gui_log_handler)


class Component(ABC):
    def __init__(self, agent: "SerenaAgent"):
        self.agent = agent

    @property
<<<<<<< HEAD
    def language_server(self) -> MultiLanguageServer:
=======
    def language_server(self) -> SolidLanguageServer:
>>>>>>> 6cd7f815
        assert self.agent.language_server is not None
        return self.agent.language_server

    def get_project_root(self) -> str:
        """
        :return: the root directory of the active project, raises a ValueError if no active project configuration is set
        """
        return self.agent.get_project_root()

    @property
    def prompt_factory(self) -> PromptFactory:
        return self.agent.prompt_factory

    @property
    def memories_manager(self) -> MemoriesManager:
        assert self.agent.memories_manager is not None
        return self.agent.memories_manager

    @property
    def symbol_manager(self) -> SymbolManager:
        assert self.agent.symbol_manager is not None
        return self.agent.symbol_manager

    @property
    def lines_read(self) -> LinesRead:
        assert self.agent.lines_read is not None
        return self.agent.lines_read


_DEFAULT_MAX_ANSWER_LENGTH = int(2e5)


class ToolMarkerCanEdit:
    """
    Marker class for all tools that can perform editing operations on files.
    """


class ToolMarkerDoesNotRequireActiveProject:
    pass


class ToolInterface(ABC):
    """Protocol defining the complete interface that make_tool() expects from a tool."""

    @abstractmethod
    def get_name(self) -> str:
        """Get the tool name."""
        ...

    @abstractmethod
    def get_apply_docstring(self) -> str:
        """Get the docstring for the tool application, used by the MCP server."""
        ...

    @abstractmethod
    def get_apply_fn_metadata(self) -> FuncMetadata:
        """Get the metadata for the tool application function, used by the MCP server."""
        ...

    @abstractmethod
    def apply_ex(self, log_call: bool = True, catch_exceptions: bool = True, **kwargs: Any) -> str:
        """Apply the tool with logging and exception handling."""
        ...


class Tool(Component, ToolInterface):
    # NOTE: each tool should implement the apply method, which is then used in
    # the central method of the Tool class `apply_ex`.
    # Failure to do so will result in a RuntimeError at tool execution time.
    # The apply method is not declared as part of the base Tool interface since we cannot
    # know the signature of the (input parameters of the) method in advance.
    #
    # The docstring and types of the apply method are used to generate the tool description
    # (which is use by the LLM, so a good description is important)
    # and to validate the tool call arguments.

    @classmethod
    def get_name_from_cls(cls) -> str:
        name = cls.__name__
        if name.endswith("Tool"):
            name = name[:-4]
        # convert to snake_case
        name = "".join(["_" + c.lower() if c.isupper() else c for c in name]).lstrip("_")
        return name

    def get_name(self) -> str:
        return self.get_name_from_cls()

    def get_apply_fn(self) -> Callable:
        apply_fn = getattr(self, "apply")
        if apply_fn is None:
            raise RuntimeError(f"apply not defined in {self}. Did you forget to implement it?")
        return apply_fn

    @classmethod
    def can_edit(cls) -> bool:
        """
        Returns whether this tool can perform editing operations on code.

        :return: True if the tool can edit code, False otherwise
        """
        return issubclass(cls, ToolMarkerCanEdit)

    @classmethod
    def get_tool_description(cls) -> str:
        docstring = cls.__doc__
        if docstring is None:
            return ""
        return docstring.strip()

    @classmethod
    def get_apply_docstring_from_cls(cls) -> str:
        """Get the docstring for the apply method from the class (static metadata).
        Needed for creating MCP tools in a separate process without running into serialization issues.
        """
        # First try to get from __dict__ to handle dynamic docstring changes
        if "apply" in cls.__dict__:
            apply_fn = cls.__dict__["apply"]
        else:
            # Fall back to getattr for inherited methods
            apply_fn = getattr(cls, "apply", None)
            if apply_fn is None:
                raise AttributeError(f"apply method not defined in {cls}. Did you forget to implement it?")

        docstring = apply_fn.__doc__
        if not docstring:
            raise AttributeError(f"apply method has no (or empty) docstring in {cls}. Did you forget to implement it?")
        return docstring.strip()

    def get_apply_docstring(self) -> str:
        """Get the docstring for the apply method (instance method implementing ToolProtocol)."""
        return self.get_apply_docstring_from_cls()

    def get_apply_fn_metadata(self) -> FuncMetadata:
        """Get the metadata for the apply method (instance method implementing ToolProtocol)."""
        return self.get_apply_fn_metadata_from_cls()

    @classmethod
    def get_apply_fn_metadata_from_cls(cls) -> FuncMetadata:
        """Get the metadata for the apply method from the class (static metadata).
        Needed for creating MCP tools in a separate process without running into serialization issues.
        """
        # First try to get from __dict__ to handle dynamic docstring changes
        if "apply" in cls.__dict__:
            apply_fn = cls.__dict__["apply"]
        else:
            # Fall back to getattr for inherited methods
            apply_fn = getattr(cls, "apply", None)
            if apply_fn is None:
                raise AttributeError(f"apply method not defined in {cls}. Did you forget to implement it?")

        return func_metadata(apply_fn, skip_names=["self", "cls"])

    def _log_tool_application(self, frame: Any) -> None:
        params = {}
        ignored_params = {"self", "log_call", "catch_exceptions", "args", "apply_fn"}
        for param, value in frame.f_locals.items():
            if param in ignored_params:
                continue
            if param == "kwargs":
                params.update(value)
            else:
                params[param] = value
        log.info(f"{self.get_name_from_cls()}: {dict_string(params)}")

    @staticmethod
    def _limit_length(result: str, max_answer_chars: int) -> str:
        if (n_chars := len(result)) > max_answer_chars:
            result = (
                f"The answer is too long ({n_chars} characters). "
                + "Please try a more specific tool query or raise the max_answer_chars parameter."
            )
        return result

    def is_active(self) -> bool:
        return self.agent.tool_is_active(self.__class__)

    def apply_ex(self, log_call: bool = True, catch_exceptions: bool = True, **kwargs) -> str:  # type: ignore
        """
        Applies the tool with the given arguments
        """

        def task() -> str:
            apply_fn = self.get_apply_fn()

            try:
                if not self.is_active():
                    return f"Error: Tool '{self.get_name_from_cls()}' is not active. Active tools: {self.agent.get_active_tool_names()}"
            except Exception as e:
                return f"RuntimeError while checking if tool {self.get_name_from_cls()} is active: {e}"

            if log_call:
                self._log_tool_application(inspect.currentframe())
            try:
                # check whether the tool requires an active project and language server
                if not isinstance(self, ToolMarkerDoesNotRequireActiveProject):
                    if self.agent._active_project is None:
                        return (
                            "Error: No active project. Ask to user to select a project from this list: "
                            + f"{self.agent.serena_config.project_names}"
                        )
                    if not self.agent.is_language_server_running():
                        log.info("Language server is not running. Starting it ...")
                        self.agent.reset_language_server()

                # apply the actual tool
                result = apply_fn(**kwargs)

            except Exception as e:
                if not catch_exceptions:
                    raise
                msg = f"Error executing tool: {e}\n{traceback.format_exc()}"
                log.error(
                    f"Error executing tool: {e}. "
                    f"Consider restarting the language server to solve this (especially, if it's a timeout of a symbolic operation)",
                    exc_info=e,
                )
                result = msg

            if log_call:
                log.info(f"Result: {result}")

            try:
                self.language_server.save_cache()
            except Exception as e:
                log.error(f"Error saving language server cache: {e}")

            return result

        future = self.agent.issue_task(task, name=self.__class__.__name__)
        return future.result(timeout=self.agent.serena_config.tool_timeout)


class RestartLanguageServerTool(Tool):
    """Restarts the language server, may be necessary when edits not through Serena happen."""

    def apply(self) -> str:
        """Use this tool only on explicit user request or after confirmation.
        It may be necessary to restart the language server if the user performs edits
        not through Serena, so the language server state becomes outdated and further editing attempts lead to errors.

        If such editing errors happen, you should suggest using this tool.
        """
        self.agent.reset_language_server()
        return SUCCESS_RESULT


class ReadFileTool(Tool):
    """
    Reads a file within the project directory.
    """

    def apply(
        self, relative_path: str, start_line: int = 0, end_line: int | None = None, max_answer_chars: int = _DEFAULT_MAX_ANSWER_LENGTH
    ) -> str:
        """
        Reads the given file or a chunk of it. Generally, symbolic operations
        like find_symbol or find_referencing_symbols should be preferred if you know which symbols you are looking for.
        Reading the entire file is only recommended if there is no other way to get the content required for the task.

        :param relative_path: the relative path to the file to read
        :param start_line: the 0-based index of the first line to be retrieved.
        :param end_line: the 0-based index of the last line to be retrieved (inclusive). If None, read until the end of the file.
        :param max_answer_chars: if the file (chunk) is longer than this number of characters,
            no content will be returned. Don't adjust unless there is really no other way to get the content
            required for the task.
        :return: the full text of the file at the given relative path
        """
        self.agent.validate_relative_path(relative_path)

        result = self.language_server.retrieve_full_file_content(relative_path)
        result_lines = result.splitlines()
        if end_line is None:
            result_lines = result_lines[start_line:]
        else:
            self.lines_read.add_lines_read(relative_path, (start_line, end_line))
            result_lines = result_lines[start_line : end_line + 1]
        result = "\n".join(result_lines)

        return self._limit_length(result, max_answer_chars)


class CreateTextFileTool(Tool, ToolMarkerCanEdit):
    """
    Creates/overwrites a file in the project directory.
    """

    def apply(self, relative_path: str, content: str) -> str:
        """
        Write a new file (or overwrite an existing file). For existing files, it is strongly recommended
        to use symbolic operations like replace_symbol_body or insert_after_symbol/insert_before_symbol, if possible.
        You can also use insert_at_line to insert content at a specific line for existing files if the symbolic operations
        are not the right choice for what you want to do.

        If ever used on an existing file, the content has to be the complete content of that file (so it
        may never end with something like "The remaining content of the file is left unchanged.").
        For operations that just replace a part of a file, use the replace_lines or the symbolic editing tools instead.

        :param relative_path: the relative path to the file to create
        :param content: the (utf-8-encoded) content to write to the file
        :return: a message indicating success or failure
        """
        self.agent.validate_relative_path(relative_path)

        abs_path = (Path(self.get_project_root()) / relative_path).resolve()
        will_overwrite_existing = abs_path.exists()

        abs_path.parent.mkdir(parents=True, exist_ok=True)
        abs_path.write_text(content, encoding="utf-8")
        answer = f"File created: {relative_path}."
        if will_overwrite_existing:
            answer += " Overwrote existing file."
        return answer


class ListDirTool(Tool):
    """
    Lists files and directories in the given directory (optionally with recursion).
    """

    def apply(self, relative_path: str, recursive: bool, max_answer_chars: int = _DEFAULT_MAX_ANSWER_LENGTH) -> str:
        """
        Lists all non-gitignored files and directories in the given directory (optionally with recursion).

        :param relative_path: the relative path to the directory to list; pass "." to scan the project root
        :param recursive: whether to scan subdirectories recursively
        :param max_answer_chars: if the output is longer than this number of characters,
            no content will be returned. Don't adjust unless there is really no other way to get the content
            required for the task.
        :return: a JSON object with the names of directories and files within the given directory
        """
        self.agent.validate_relative_path(relative_path)

        dirs, files = scan_directory(
            os.path.join(self.get_project_root(), relative_path),
            relative_to=self.get_project_root(),
            recursive=recursive,
            is_ignored_dir=self.agent.path_is_gitignored,
            is_ignored_file=self.agent.path_is_gitignored,
        )

        result = json.dumps({"dirs": dirs, "files": files})
        return self._limit_length(result, max_answer_chars)


class FindFileTool(Tool):
    """
    Finds files in the given relative paths
    """

    def apply(self, file_mask: str, relative_path: str) -> str:
        """
        Finds non-gitignored files matching the given file mask within the given relative path

        :param file_mask: the filename or file mask (using the wildcards * or ?) to search for
        :param relative_path: the relative path to the directory to search in; pass "." to scan the project root
        :return: a JSON object with the list of matching files
        """
        self.agent.validate_relative_path(relative_path)

        dir_to_scan = os.path.join(self.get_project_root(), relative_path)

        # find the files by ignoring everything that doesn't match
        def is_ignored_file(abs_path: str) -> bool:
            if self.agent.path_is_gitignored(abs_path):
                return True
            filename = os.path.basename(abs_path)
            return not fnmatch(filename, file_mask)

        dirs, files = scan_directory(
            path=dir_to_scan,
            recursive=True,
            is_ignored_dir=self.agent.path_is_gitignored,
            is_ignored_file=is_ignored_file,
            relative_to=self.get_project_root(),
        )

        result = json.dumps({"files": files})
        return result


class GetSymbolsOverviewTool(Tool):
    """
    Gets an overview of the top-level symbols defined in a given file or directory.
    """

    def apply(self, relative_path: str, max_answer_chars: int = _DEFAULT_MAX_ANSWER_LENGTH) -> str:
        """
        Gets an overview of the given file or directory.
        For each analyzed file, we list the top-level symbols in the file (name_path, kind).
        Use this tool to get a high-level understanding of the code symbols.
        Calling this is often a good idea before more targeted reading, searching or editing operations on the code symbols.

        :param relative_path: the relative path to the file or directory to get the overview of
        :param max_answer_chars: if the overview is longer than this number of characters,
            no content will be returned. Don't adjust unless there is really no other way to get the content
            required for the task. If the overview is too long, you should use a smaller directory instead,
            (e.g. a subdirectory).
        :return: a JSON object mapping relative paths of all contained files to info about top-level symbols in the file (name_path, kind).
        """
        path_to_symbol_infos = self.language_server.request_overview(relative_path)
        result = {}
        for file_path, symbols in path_to_symbol_infos.items():
            # TODO: maybe include not just top-level symbols? We could filter by kind to exclude variables
            #  The language server methods would need to be adjusted for this.
            result[file_path] = [{"name_path": symbol[0], "kind": int(symbol[1])} for symbol in symbols]

        result_json_str = json.dumps(result)
        return self._limit_length(result_json_str, max_answer_chars)


class FindSymbolTool(Tool):
    """
    Performs a global (or local) search for symbols with/containing a given name/substring (optionally filtered by type).
    """

    def apply(
        self,
        name_path: str,
        depth: int = 0,
        relative_path: str | None = None,
        include_body: bool = False,
        include_kinds: list[int] | None = None,
        exclude_kinds: list[int] | None = None,
        substring_matching: bool = False,
        max_answer_chars: int = _DEFAULT_MAX_ANSWER_LENGTH,
        language: str | None = None,
    ) -> str:
        """
        Retrieves information on all symbols/code entities (classes, methods, etc.) based on the given `name_path`,
        which represents a pattern for the symbol's path within the symbol tree of a single file.
        The returned symbol location can be used for edits or further queries.
        Specify `depth > 0` to retrieve children (e.g., methods of a class).

        The matching behavior is determined by the structure of `name_path`, which can
        either be a simple name (e.g. "method") or a name path like "class/method" (relative name path)
        or "/class/method" (absolute name path). Note that the name path is not a path in the file system
        but rather a path in the symbol tree **within a single file**. Thus, file or directory names should never
        be included in the `name_path`. For restricting the search to a single file or directory,
        the `within_relative_path` parameter should be used instead. The retrieved symbols' `name_path` attribute
        will always be composed of symbol names, never file or directory names.

        Key aspects of the name path matching behavior:
        - Trailing slashes in `name_path` play no role and are ignored.
        - The name of the retrieved symbols will match (either exactly or as a substring)
          the last segment of `name_path`, while other segments will restrict the search to symbols that
          have a desired sequence of ancestors.
        - If there is no starting or intermediate slash in `name_path`, there is no
          restriction on the ancestor symbols. For example, passing `method` will match
          against symbols with name paths like `method`, `class/method`, `class/nested_class/method`, etc.
        - If `name_path` contains a `/` but doesn't start with a `/`, the matching is restricted to symbols
          with the same ancestors as the last segment of `name_path`. For example, passing `class/method` will match against
          `class/method` as well as `nested_class/class/method` but not `method`.
        - If `name_path` starts with a `/`, it will be treated as an absolute name path pattern, meaning
          that the first segment of it must match the first segment of the symbol's name path.
          For example, passing `/class` will match only against top-level symbols like `class` but not against `nested_class/class`.
          Passing `/class/method` will match against `class/method` but not `nested_class/class/method` or `method`.


        :param name_path: The name path pattern to search for, see above for details.
        :param depth: Depth to retrieve descendants (e.g., 1 for class methods/attributes).
        :param relative_path: Optional. Restrict search to this file or directory. If None, searches entire codebase.
            If a directory is passed, the search will be restricted to the files in that directory.
            If a file is passed, the search will be restricted to that file.
            If you have some knowledge about the codebase, you should use this parameter, as it will significantly
            speed up the search as well as reduce the number of results.
        :param include_body: If True, include the symbol's source code. Use judiciously.
        :param include_kinds: Optional. List of LSP symbol kind integers to include. (e.g., 5 for Class, 12 for Function).
            Valid kinds: 1=file, 2=module, 3=namespace, 4=package, 5=class, 6=method, 7=property, 8=field, 9=constructor, 10=enum,
            11=interface, 12=function, 13=variable, 14=constant, 15=string, 16=number, 17=boolean, 18=array, 19=object,
            20=key, 21=null, 22=enum member, 23=struct, 24=event, 25=operator, 26=type parameter
        :param exclude_kinds: Optional. List of LSP symbol kind integers to exclude. Takes precedence over `include_kinds`.
        :param substring_matching: If True, use substring matching for the last segment of `name`.
        :param max_answer_chars: Max characters for the JSON result. If exceeded, no content is returned.
        :return: JSON string: a list of symbols (with locations) matching the name.
        """
        parsed_include_kinds: Sequence[SymbolKind] | None = [SymbolKind(k) for k in include_kinds] if include_kinds else None
        parsed_exclude_kinds: Sequence[SymbolKind] | None = [SymbolKind(k) for k in exclude_kinds] if exclude_kinds else None
        lang_enum = Language(language.lower()) if language is not None else None
        symbols = self.symbol_manager.find_by_name(
            name_path,
            include_body=include_body,
            include_kinds=parsed_include_kinds,
            exclude_kinds=parsed_exclude_kinds,
            substring_matching=substring_matching,
            within_relative_path=relative_path,
            language=lang_enum,
        )
        symbol_dicts = [_sanitize_symbol_dict(s.to_dict(kind=True, location=True, depth=depth, include_body=include_body)) for s in symbols]
        result = json.dumps(symbol_dicts)
        return self._limit_length(result, max_answer_chars)


class FindReferencingSymbolsTool(Tool):
    """
    Finds symbols that reference the symbol at the given location (optionally filtered by type).
    """

    def apply(
        self,
        name_path: str,
        relative_path: str,
        include_kinds: list[int] | None = None,
        exclude_kinds: list[int] | None = None,
        max_answer_chars: int = _DEFAULT_MAX_ANSWER_LENGTH,
    ) -> str:
        """
        Finds symbols that reference the symbol at the given `name_path`. The result will contain metadata about the referencing symbols
        as well as a short code snippet around the reference (unless `include_body` is True, then the short snippet will be omitted).
        Note that among other kinds of references, this function can be used to find (direct) subclasses of a class,
        as subclasses are referencing symbols that have the kind class.

        :param name_path: for finding the symbol to find references for, same logic as in the `find_symbol` tool.
        :param relative_path: the relative path to the file containing the symbol for which to find references.
            Note that here you can't pass a directory but must pass a file.
        :param include_kinds: same as in the `find_symbol` tool.
        :param exclude_kinds: same as in the `find_symbol` tool.
        :param max_answer_chars: same as in the `find_symbol` tool.
        :return: a list of JSON objects with the symbols referencing the requested symbol
        """
        include_body = False  # It is probably never a good idea to include the body of the referencing symbols
        parsed_include_kinds: Sequence[SymbolKind] | None = [SymbolKind(k) for k in include_kinds] if include_kinds else None
        parsed_exclude_kinds: Sequence[SymbolKind] | None = [SymbolKind(k) for k in exclude_kinds] if exclude_kinds else None
        references_in_symbols = self.symbol_manager.find_referencing_symbols(
            name_path,
            relative_file_path=relative_path,
            include_body=include_body,
            include_kinds=parsed_include_kinds,
            exclude_kinds=parsed_exclude_kinds,
        )
        reference_dicts = []
        for ref in references_in_symbols:
            ref_dict = ref.symbol.to_dict(kind=True, location=True, depth=0, include_body=include_body)
            ref_dict = _sanitize_symbol_dict(ref_dict)
            if not include_body:
                ref_relative_path = ref.symbol.location.relative_path
                assert ref_relative_path is not None, f"Referencing symbol {ref.symbol.name} has no relative path, this is likely a bug."
                content_around_ref = self.language_server.retrieve_content_around_line(
                    relative_file_path=ref_relative_path, line=ref.line, context_lines_before=1, context_lines_after=1
                )
                ref_dict["content_around_reference"] = content_around_ref.to_display_string()
            reference_dicts.append(ref_dict)
        result = json.dumps(reference_dicts)
        return self._limit_length(result, max_answer_chars)


class ReplaceSymbolBodyTool(Tool, ToolMarkerCanEdit):
    """
    Replaces the full definition of a symbol.
    """

    def apply(
        self,
        name_path: str,
        relative_path: str,
        body: str,
    ) -> str:
        r"""
        Replaces the body of the symbol with the given `name_path`.

        :param name_path: for finding the symbol to replace, same logic as in the `find_symbol` tool.
        :param relative_path: the relative path to the file containing the symbol
        :param body: the new symbol body. Important: Begin directly with the symbol definition and provide no
            leading indentation for the first line (but do indent the rest of the body according to the context).
        """
        self.symbol_manager.replace_body(
            name_path,
            relative_file_path=relative_path,
            body=body,
            use_same_indentation=False,
        )
        return SUCCESS_RESULT


class InsertAfterSymbolTool(Tool, ToolMarkerCanEdit):
    """
    Inserts content after the end of the definition of a given symbol.
    """

    def apply(
        self,
        name_path: str,
        relative_path: str,
        body: str,
    ) -> str:
        """
        Inserts the given body/content after the end of the definition of the given symbol (via the symbol's location).
        A typical use case is to insert a new class, function, method, field or variable assignment.

        :param name_path: name path of the symbol after which to insert content (definitions in the `find_symbol` tool apply)
        :param relative_path: the relative path to the file containing the symbol
        :param body: the body/content to be inserted. The inserted code shall begin with the next line after
            the symbol.
        """
        self.symbol_manager.insert_after_symbol(name_path, relative_file_path=relative_path, body=body, use_same_indentation=False)
        return SUCCESS_RESULT


class InsertBeforeSymbolTool(Tool, ToolMarkerCanEdit):
    """
    Inserts content before the beginning of the definition of a given symbol.
    """

    def apply(
        self,
        name_path: str,
        relative_path: str,
        body: str,
    ) -> str:
        """
        Inserts the given body/content before the beginning of the definition of the given symbol (via the symbol's location).
        A typical use case is to insert a new class, function, method, field or variable assignment.
        It also can be used to insert a new import statement before the first symbol in the file.

        :param name_path: name path of the symbol before which to insert content (definitions in the `find_symbol` tool apply)
        :param relative_path: the relative path to the file containing the symbol
        :param body: the body/content to be inserted before the line in which the referenced symbol is defined
        """
        self.symbol_manager.insert_before_symbol(name_path, relative_file_path=relative_path, body=body, use_same_indentation=False)
        return SUCCESS_RESULT


class EditedFileContext:
    """
    Context manager for file editing.

    Create the context, then use `set_updated_content` to set the new content, the original content
    being provided in `original_content`.
    When exiting the context without an exception, the updated content will be written back to the file.
    """

    def __init__(self, relative_path: str, agent: SerenaAgent):
        self._project = agent.get_active_project()
        assert self._project is not None
        self._abs_path = os.path.join(self._project.project_root, relative_path)
        if not os.path.isfile(self._abs_path):
            raise FileNotFoundError(f"File {self._abs_path} does not exist.")
        with open(self._abs_path, encoding=self._project.project_config.encoding) as f:
            self._original_content = f.read()
        self._updated_content: str | None = None

    def __enter__(self) -> Self:
        return self

    def get_original_content(self) -> str:
        """
        :return: the original content of the file before any modifications.
        """
        return self._original_content

    def set_updated_content(self, content: str) -> None:
        """
        Sets the updated content of the file, which will be written back to the file
        when the context is exited without an exception.

        :param content: the updated content of the file
        """
        self._updated_content = content

    def __exit__(self, exc_type: type[BaseException] | None, exc_value: BaseException | None, traceback: TracebackType | None) -> None:
        if self._updated_content is not None and exc_type is None:
            assert self._project is not None
            with open(self._abs_path, "w", encoding=self._project.project_config.encoding) as f:
                f.write(self._updated_content)
            log.info(f"Updated content written to {self._abs_path}")
            # Language servers should automatically detect the change and update its state accordingly.
            # If they do not, we may have to add a call to notify it.


class ReplaceRegexTool(Tool, ToolMarkerCanEdit):
    """
    Replaces content in a file by using regular expressions.
    """

    def apply(
        self,
        relative_path: str,
        regex: str,
        repl: str,
        allow_multiple_occurrences: bool = False,
    ) -> str:
        r"""
        Replaces one or more occurrences of the given regular expression.
        This is the preferred way to replace content in a file whenever the symbol-level
        tools are not appropriate.
        Even large sections of code can be replaced by providing a concise regular expression of
        the form "beginning.*?end-of-text-to-be-replaced".
        Always try to use wildcards to avoid specifying the exact content of the code to be replaced,
        especially if it spans several lines.

        IMPORTANT: REMEMBER TO USE WILDCARDS WHEN APPROPRIATE! I WILL BE VERY UNHAPPY IF YOU WRITE LONG REGEXES WITHOUT USING WILDCARDS INSTEAD!

        :param relative_path: the relative path to the file
        :param regex: a Python-style regular expression, matches of which will be replaced.
            Dot matches all characters, multi-line matching is enabled.
        :param repl: the string to replace the matched content with, which may contain
            backreferences like \1, \2, etc.
        :param allow_multiple_occurrences: if True, the regex may match multiple occurrences in the file
            and all of them will be replaced.
            If this is set to False and the regex matches multiple occurrences, an error will be returned
            (and you may retry with a revised, more specific regex).
        """
        self.agent.validate_relative_path(relative_path)
        with EditedFileContext(relative_path, self.agent) as context:
            original_content = context.get_original_content()
            updated_content, n = re.subn(regex, repl, original_content, flags=re.DOTALL | re.MULTILINE)
            if n == 0:
                return f"Error: No matches found for regex '{regex}' in file '{relative_path}'."
            if not allow_multiple_occurrences and n > 1:
                return (
                    f"Error: Regex '{regex}' matches {n} occurrences in file '{relative_path}'. "
                    "Please revise the regex to be more specific or enable allow_multiple_occurrences if this is expected."
                )
            context.set_updated_content(updated_content)
        return SUCCESS_RESULT


class DeleteLinesTool(Tool, ToolMarkerCanEdit):
    """
    Deletes a range of lines within a file.
    """

    def apply(
        self,
        relative_path: str,
        start_line: int,
        end_line: int,
    ) -> str:
        """
        Deletes the given lines in the file.
        Requires that the same range of lines was previously read using the `read_file` tool to verify correctness
        of the operation.

        :param relative_path: the relative path to the file
        :param start_line: the 0-based index of the first line to be deleted
        :param end_line: the 0-based index of the last line to be deleted
        """
        if not self.lines_read.were_lines_read(relative_path, (start_line, end_line)):
            read_lines_tool = self.agent.get_tool(ReadFileTool)
            return f"Error: Must call `{read_lines_tool.get_name_from_cls()}` first to read exactly the affected lines."
        self.symbol_manager.delete_lines(relative_path, start_line, end_line)
        return SUCCESS_RESULT


class ReplaceLinesTool(Tool, ToolMarkerCanEdit):
    """
    Replaces a range of lines within a file with new content.
    """

    def apply(
        self,
        relative_path: str,
        start_line: int,
        end_line: int,
        content: str,
    ) -> str:
        """
        Replaces the given range of lines in the given file.
        Requires that the same range of lines was previously read using the `read_file` tool to verify correctness
        of the operation.

        :param relative_path: the relative path to the file
        :param start_line: the 0-based index of the first line to be deleted
        :param end_line: the 0-based index of the last line to be deleted
        :param content: the content to insert
        """
        if not content.endswith("\n"):
            content += "\n"
        result = self.agent.get_tool(DeleteLinesTool).apply(relative_path, start_line, end_line)
        if result != SUCCESS_RESULT:
            return result
        self.agent.get_tool(InsertAtLineTool).apply(relative_path, start_line, content)
        return SUCCESS_RESULT


class InsertAtLineTool(Tool, ToolMarkerCanEdit):
    """
    Inserts content at a given line in a file.
    """

    def apply(
        self,
        relative_path: str,
        line: int,
        content: str,
    ) -> str:
        """
        Inserts the given content at the given line in the file, pushing existing content of the line down.
        In general, symbolic insert operations like insert_after_symbol or insert_before_symbol should be preferred if you know which
        symbol you are looking for.
        However, this can also be useful for small targeted edits of the body of a longer symbol (without replacing the entire body).

        :param relative_path: the relative path to the file
        :param line: the 0-based index of the line to insert content at
        :param content: the content to be inserted
        """
        if not content.endswith("\n"):
            content += "\n"
        self.symbol_manager.insert_at_line(relative_path, line, content)
        return SUCCESS_RESULT


class CheckOnboardingPerformedTool(Tool):
    """
    Checks whether project onboarding was already performed.
    """

    def apply(self) -> str:
        """
        Checks whether project onboarding was already performed.
        You should always call this tool before beginning to actually work on the project/after activating a project,
        but after calling the initial instructions tool.
        """
        list_memories_tool = self.agent.get_tool(ListMemoriesTool)
        memories = json.loads(list_memories_tool.apply())
        if len(memories) == 0:
            return (
                "Onboarding not performed yet (no memories available). "
                + "You should perform onboarding by calling the `onboarding` tool before proceeding with the task."
            )
        else:
            return f"""The onboarding was already performed, below is the list of available memories.
            Do not read them immediately, just remember that they exist and that you can read them later, if it is necessary
            for the current task.
            Some memories may be based on previous conversations, others may be general for the current project.
            You should be able to tell which one you need based on the name of the memory.
            
            {memories}"""


class OnboardingTool(Tool):
    """
    Performs onboarding (identifying the project structure and essential tasks, e.g. for testing or building).
    """

    def apply(self) -> str:
        """
        Call this tool if onboarding was not performed yet.
        You will call this tool at most once per conversation.

        :return: instructions on how to create the onboarding information
        """
        system = platform.system()
        return self.prompt_factory.create_onboarding_prompt(system=system)


class WriteMemoryTool(Tool):
    """
    Writes a named memory (for future reference) to Serena's project-specific memory store.
    """

    def apply(self, memory_name: str, content: str, max_answer_chars: int = _DEFAULT_MAX_ANSWER_LENGTH) -> str:
        """
        Write some information about this project that can be useful for future tasks to a memory.
        Use markdown formatting for the content.
        The information should be short and to the point.
        The memory name should be meaningful, such that from the name you can infer what the information is about.
        It is better to have multiple small memories than to have a single large one because
        memories will be read one by one and we only ever want to read relevant memories.

        This tool is either called during the onboarding process or when you have identified
        something worth remembering about the project from the past conversation.
        """
        if len(content) > max_answer_chars:
            raise ValueError(
                f"Content for {memory_name} is too long. Max length is {max_answer_chars} characters. " + "Please make the content shorter."
            )

        return self.memories_manager.save_memory(memory_name, content)


class ReadMemoryTool(Tool):
    """
    Reads the memory with the given name from Serena's project-specific memory store.
    """

    def apply(self, memory_file_name: str, max_answer_chars: int = _DEFAULT_MAX_ANSWER_LENGTH) -> str:
        """
        Read the content of a memory file. This tool should only be used if the information
        is relevant to the current task. You can infer whether the information
        is relevant from the memory file name.
        You should not read the same memory file multiple times in the same conversation.
        """
        return self.memories_manager.load_memory(memory_file_name)


class ListMemoriesTool(Tool):
    """
    Lists memories in Serena's project-specific memory store.
    """

    def apply(self) -> str:
        """
        List available memories. Any memory can be read using the `read_memory` tool.
        """
        return json.dumps(self.memories_manager.list_memories())


class DeleteMemoryTool(Tool):
    """
    Deletes a memory from Serena's project-specific memory store.
    """

    def apply(self, memory_file_name: str) -> str:
        """
        Delete a memory file. Should only happen if a user asks for it explicitly,
        for example by saying that the information retrieved from a memory file is no longer correct
        or no longer relevant for the project.
        """
        return self.memories_manager.delete_memory(memory_file_name)


class ThinkAboutCollectedInformationTool(Tool):
    """
    Thinking tool for pondering the completeness of collected information.
    """

    def apply(self) -> str:
        """
        Think about the collected information and whether it is sufficient and relevant.
        This tool should ALWAYS be called after you have completed a non-trivial sequence of searching steps like
        find_symbol, find_referencing_symbols, search_files_for_pattern, read_file, etc.
        """
        return self.prompt_factory.create_think_about_collected_information()


class ThinkAboutTaskAdherenceTool(Tool):
    """
    Thinking tool for determining whether the agent is still on track with the current task.
    """

    def apply(self) -> str:
        """
        Think about the task at hand and whether you are still on track.
        Especially important if the conversation has been going on for a while and there
        has been a lot of back and forth.

        This tool should ALWAYS be called before you insert, replace, or delete code.
        """
        return self.prompt_factory.create_think_about_task_adherence()


class ThinkAboutWhetherYouAreDoneTool(Tool):
    """
    Thinking tool for determining whether the task is truly completed.
    """

    def apply(self) -> str:
        """
        Whenever you feel that you are done with what the user has asked for, it is important to call this tool.
        """
        return self.prompt_factory.create_think_about_whether_you_are_done()


class SummarizeChangesTool(Tool):
    """
    Provides instructions for summarizing the changes made to the codebase.
    """

    def apply(self) -> str:
        """
        Summarize the changes you have made to the codebase.
        This tool should always be called after you have fully completed any non-trivial coding task,
        but only after the think_about_whether_you_are_done call.
        """
        return self.prompt_factory.create_summarize_changes()


class PrepareForNewConversationTool(Tool):
    """
    Provides instructions for preparing for a new conversation (in order to continue with the necessary context).
    """

    def apply(self) -> str:
        """
        Instructions for preparing for a new conversation. This tool should only be called on explicit user request.
        """
        return self.prompt_factory.create_prepare_for_new_conversation()


class SearchForPatternTool(Tool):
    """
    Performs a search for a pattern in the project.
    """

    def apply(
        self,
        substring_pattern: str,
        context_lines_before: int = 0,
        context_lines_after: int = 0,
        paths_include_glob: str | None = None,
        paths_exclude_glob: str | None = None,
        relative_path: str = "",
        restrict_search_to_code_files: bool = False,
        max_answer_chars: int = _DEFAULT_MAX_ANSWER_LENGTH,
    ) -> str:
        """
        Offers a flexible search for arbitrary patterns in the codebase, including the
        possibility to search in non-code files.
        Generally, symbolic operations like find_symbol or find_referencing_symbols
        should be preferred if you know which symbols you are looking for.

        Pattern Matching Logic:
            For each match, the returned result will contain the full lines where the
            substring pattern is found, as well as optionally some lines before and after it. The pattern will be compiled with
            DOTALL, meaning that the dot will match all characters including newlines.
            This also means that it never makes sense to have .* at the beginning or end of the pattern,
            but it may make sense to have it in the middle for complex patterns.
            If a pattern matches multiple lines, all those lines will be part of the match.
            Be careful to not use greedy quantifiers unnecessarily, it is usually better to use non-greedy quantifiers like .*? to avoid
            matching too much content.

        File Selection Logic:
            The files in which the search is performed can be restricted very flexibly.
            Using `restrict_search_to_code_files` is useful if you are only interested in code symbols (i.e., those
            symbols that can be manipulated with symbolic tools like find_symbol).
            You can also restrict the search to a specific file or directory,
            and provide glob patterns to include or exclude certain files on top of that.
            The globs are matched against relative file paths from the project root (not to the `relative_path` parameter that
            is used to further restrict the search).
            Smartly combining the various restrictions allows you to perform very targeted searches.


        :param substring_pattern: Regular expression for a substring pattern to search for
        :param context_lines_before: Number of lines of context to include before each match
        :param context_lines_after: Number of lines of context to include after each match
        :param paths_include_glob: optional glob pattern specifying files to include in the search.
            Matches against relative file paths from the project root (e.g., "*.py", "src/**/*.ts").
            Only matches files, not directories.
        :param paths_exclude_glob: optional glob pattern specifying files to exclude from the search.
            Matches against relative file paths from the project root (e.g., "*test*", "**/*_generated.py").
            Takes precedence over paths_include_glob. Only matches files, not directories.
        :param relative_path: only subpaths of this path (relative to the repo root) will be analyzed. If a path to a single
            file is passed, only that will be searched. The path must exist, otherwise a `FileNotFoundError` is raised.
        :param max_answer_chars: if the output is longer than this number of characters,
            no content will be returned. Don't adjust unless there is really no other way to get the content
            required for the task. Instead, if the output is too long, you should
            make a stricter query.
        :param restrict_search_to_code_files: whether to restrict the search to only those files where
            analyzed code symbols can be found. Otherwise, will search all non-ignored files.
            Set this to True if your search is only meant to discover code that can be manipulated with symbolic tools.
            For example, for finding classes or methods from a name pattern.
            Setting to False is a better choice if you also want to search in non-code files, like in html or yaml files,
            which is why it is the default.
        :return: A JSON object mapping file paths to lists of matched consecutive lines (with context, if requested).
        """
        abs_path = os.path.join(self.get_project_root(), relative_path)
        if not os.path.exists(abs_path):
            raise FileNotFoundError(f"Relative path {relative_path} does not exist.")

        if restrict_search_to_code_files:
            matches = self.language_server.search_files_for_pattern(
                pattern=substring_pattern,
                relative_path=relative_path,
                context_lines_before=context_lines_before,
                context_lines_after=context_lines_after,
                paths_include_glob=paths_include_glob,
                paths_exclude_glob=paths_exclude_glob,
            )
        else:
            if os.path.isfile(abs_path):
                rel_paths_to_search = [relative_path]
            else:
                dirs, rel_paths_to_search = scan_directory(
                    path=abs_path,
                    recursive=True,
                    is_ignored_dir=self.agent.path_is_gitignored,
                    is_ignored_file=self.agent.path_is_gitignored,
                    relative_to=self.get_project_root(),
                )
            # TODO (maybe): not super efficient to walk through the files again and filter if glob patterns are provided
            #   but it probably never matters and this version required no further refactoring
            matches = search_files(
                rel_paths_to_search,
                substring_pattern,
                root_path=self.get_project_root(),
                paths_include_glob=paths_include_glob,
                paths_exclude_glob=paths_exclude_glob,
            )
        # group matches by file
        file_to_matches: dict[str, list[str]] = defaultdict(list)
        for match in matches:
            assert match.source_file_path is not None
            file_to_matches[match.source_file_path].append(match.to_display_string())
        result = json.dumps(file_to_matches)
        return self._limit_length(result, max_answer_chars)


class ExecuteShellCommandTool(Tool, ToolMarkerCanEdit):
    """
    Executes a shell command.
    """

    def apply(
        self,
        command: str,
        cwd: str | None = None,
        capture_stderr: bool = True,
        max_answer_chars: int = _DEFAULT_MAX_ANSWER_LENGTH,
    ) -> str:
        """
        Execute a shell command and return its output.

        IMPORTANT: you should always consider the memory about suggested shell commands before using this tool.
        If this memory was not loaded in the current conversation, you should load it using the `read_memory` tool
        before using this tool.

        You should have at least once looked at the suggested shell commands from the corresponding memory
        created during the onboarding process before using this tool.
        Never execute unsafe shell commands like `rm -rf /` or similar! Generally be very careful with deletions.

        :param command: the shell command to execute
        :param cwd: the working directory to execute the command in. If None, the project root will be used.
        :param capture_stderr: whether to capture and return stderr output
        :param max_answer_chars: if the output is longer than this number of characters,
            no content will be returned. Don't adjust unless there is really no other way to get the content
            required for the task.
        :return: a JSON object containing the command's stdout and optionally stderr output
        """
        _cwd = cwd or self.get_project_root()
        result = execute_shell_command(command, cwd=_cwd, capture_stderr=capture_stderr)
        result = result.json()
        return self._limit_length(result, max_answer_chars)


class ActivateProjectTool(Tool, ToolMarkerDoesNotRequireActiveProject):
    """
    Activates a project by name.
    """

    def apply(self, project: str) -> str:
        """
        Activates the project with the given name.

        :param project: the name of a registered project to activate or a path to a project directory
        """
        active_project, new_project_generated, new_project_config_generated = self.agent.activate_project_from_path_or_name(project)
        if new_project_generated:
            result_str = (
                f"Created and activated a new project with name {active_project.project_name} at {active_project.project_root}, language: {active_project.project_config.language.value}. "
                + "You can activate this project later by name."
            )
        else:
            result_str = f"Activated existing project with name {active_project.project_name} at {active_project.project_root}, language: {active_project.project_config.language.value}"
        if new_project_config_generated:
            result_str += (
                f"\nNote: A new project configuration was autogenerated because the given path did not contain a {ProjectConfig.SERENA_DEFAULT_PROJECT_FILE} file."
                + f"You can now edit the project configuration in the file {active_project.path_to_project_yml()}. In particular, you may want to edit the project name and the initial prompt."
            )

        if active_project.project_config.initial_prompt:
            result_str += f"\nAdditional project information:\n {active_project.project_config.initial_prompt}"
        result_str += (
            f"\nAvailable memories:\n {json.dumps(list(self.memories_manager.list_memories()))}"
            + "You should not read these memories directly, but rather use the `read_memory` tool to read them later if needed for the task."
        )
        result_str += f"\nAvailable tools:\n {json.dumps(self.agent.get_active_tool_names())}"
        return result_str


class RemoveProjectTool(Tool, ToolMarkerDoesNotRequireActiveProject):
    """
    Removes a project from the Serena configuration.
    """

    def apply(self, project_name: str) -> str:
        """
        Removes a project from the Serena configuration.

        :param project_name: Name of the project to remove
        """
        self.agent.serena_config.remove_project(project_name)
        return f"Successfully removed project '{project_name}' from configuration."


class SwitchModesTool(Tool):
    """
    Activates modes by providing a list of their names
    """

    def apply(self, modes: list[str]) -> str:
        """
        Activates the desired modes, like ["editing", "interactive"] or ["planning", "one-shot"]

        :param modes: the names of the modes to activate
        """
        mode_instances = [SerenaAgentMode.load(mode) for mode in modes]
        self.agent.set_modes(mode_instances)

        # Inform the Agent about the activated modes and the currently active tools
        result_str = f"Successfully activated modes: {', '.join([mode.name for mode in mode_instances])}" + "\n"
        result_str += "\n".join([mode_instance.prompt for mode_instance in mode_instances]) + "\n"
        result_str += f"Currently active tools: {', '.join(self.agent.get_active_tool_names())}"
        return result_str


class GetCurrentConfigTool(Tool):
    """
    Prints the current configuration of the agent, including the active and available projects, tools, contexts, and modes.
    """

    def apply(self) -> str:
        """
        Print the current configuration of the agent, including the active and available projects, tools, contexts, and modes.
        """
        return self.agent.get_current_config_overview()


class InitialInstructionsTool(Tool):
    """
    Gets the initial instructions for the current project.
    Should only be used in settings where the system prompt cannot be set,
    e.g. in clients you have no control over, like Claude Desktop.
    """

    def apply(self) -> str:
        """
        Get the initial instructions for the current coding project.
        You should always call this tool before starting to work (including using any other tool) on any programming task!
        The only exception is when a user asks you to activate a project, in which case you should call the `activate_project` first
        instead and then call this tool.
        """
        return self.agent.create_system_prompt()


def _iter_tool_classes(same_module_only: bool = True) -> Generator[type[Tool], None, None]:
    """
    Iterate over Tool subclasses.

    :param same_module_only: Whether to only iterate over tools defined in the same module as the Tool class
        or over all subclasses of Tool.
    """
    for tool_class in iter_subclasses(Tool):
        if same_module_only and tool_class.__module__ != Tool.__module__:
            continue
        yield tool_class


_TOOL_REGISTRY_DICT: dict[str, type[Tool]] = {tool_class.get_name_from_cls(): tool_class for tool_class in _iter_tool_classes()}
"""maps tool name to the corresponding tool class"""


class ToolRegistry:
    @staticmethod
    def get_tool_class_by_name(tool_name: str) -> type[Tool]:
        try:
            return _TOOL_REGISTRY_DICT[tool_name]
        except KeyError as e:
            available_tools = "\n".join(ToolRegistry.get_tool_names())
            raise ValueError(f"Tool with name {tool_name} not found. Available tools:\n{available_tools}") from e

    @staticmethod
    def get_all_tool_classes() -> list[type[Tool]]:
        return list(_TOOL_REGISTRY_DICT.values())

    @staticmethod
    def get_tool_names() -> list[str]:
        return list(_TOOL_REGISTRY_DICT.keys())

    @staticmethod
    def tool_dict() -> dict[str, type[Tool]]:
        """Maps tool name to the corresponding tool class"""
        return copy(_TOOL_REGISTRY_DICT)

    @staticmethod
    def print_tool_overview(tools: Iterable[type[Tool] | Tool] | None = None) -> None:
        """
        Print a summary of the tools. If no tools are passed, a summary of all tools is printed.
        """
        if tools is None:
            tools = _TOOL_REGISTRY_DICT.values()

        tool_dict: dict[str, type[Tool] | Tool] = {}
        for tool_class in tools:
            tool_dict[tool_class.get_name_from_cls()] = tool_class
        for tool_name in sorted(tool_dict.keys()):
            tool_class = tool_dict[tool_name]
            print(f" * `{tool_name}`: {tool_class.get_tool_description().strip()}")<|MERGE_RESOLUTION|>--- conflicted
+++ resolved
@@ -185,32 +185,6 @@
         """
         Create a ProjectConfig instance from a configuration dictionary
         """
-<<<<<<< HEAD
-        languages_raw: list[str]
-        if "languages" in yaml_data:
-            languages_raw = yaml_data["languages"]
-        elif "language" in yaml_data:
-            log.warning("Project configuration uses deprecated 'language' field. Please migrate to 'languages'.")
-            languages_raw = [yaml_data["language"]]
-        else:
-            raise ValueError("No languages specified in project configuration")
-
-        languages: list[Language] = []
-        for lang_str in languages_raw:
-            try:
-                languages.append(Language(lang_str.lower()))
-            except ValueError as e:
-                raise ValueError(f"Invalid language: {lang_str}.\nValid languages are: {[l.value for l in Language]}") from e
-
-        return cls(
-            project_name=yaml_data["project_name"],
-            languages=languages,
-            ignored_paths=yaml_data.get("ignored_paths", []),
-            excluded_tools=set(yaml_data.get("excluded_tools", [])),
-            read_only=yaml_data.get("read_only", False),
-            ignore_all_files_in_gitignore=yaml_data.get("ignore_all_files_in_gitignore", True),
-            initial_prompt=yaml_data.get("initial_prompt", ""),
-=======
         language_str = data["language"].lower()
         project_name = data["project_name"]
         # backwards compatibility
@@ -230,7 +204,6 @@
             ignore_all_files_in_gitignore=data.get("ignore_all_files_in_gitignore", True),
             initial_prompt=data.get("initial_prompt", ""),
             encoding=data.get("encoding", DEFAULT_ENCODING),
->>>>>>> 6cd7f815
         )
 
     def to_json_dict(self) -> dict[str, Any]:
@@ -837,11 +810,7 @@
         # project-specific instances, which will be initialized upon project activation
         self._active_project: Project | None = None
         self._active_project_root: str | None = None
-<<<<<<< HEAD
         self.language_server: MultiLanguageServer | None = None
-=======
-        self.language_server: SolidLanguageServer | None = None
->>>>>>> 6cd7f815
         self.symbol_manager: SymbolManager | None = None
         self.memories_manager: MemoriesManager | None = None
         self.lines_read: LinesRead | None = None
@@ -1177,7 +1146,6 @@
 
         # instantiate and start the language server
         assert self._active_project is not None
-<<<<<<< HEAD
         ignored_paths = self._active_project.project_config.ignored_paths
         if len(ignored_paths) > 0:
             log.info(f"Using {len(ignored_paths)} ignored paths from the explicit project configuration.")
@@ -1206,25 +1174,6 @@
             servers[lang] = server
 
         self.language_server = MultiLanguageServer(servers)
-=======
-        self.language_server = create_ls_for_project(
-            self._active_project,
-            log_level=self.serena_config.log_level,
-            ls_timeout=ls_timeout,
-            trace_lsp_communication=self.serena_config.trace_lsp_communication,
-        )
-        log.info(f"Starting the language server for {self._active_project.project_name}")
-        self.language_server.start()
-        if not self.language_server.is_running():
-            raise RuntimeError(
-                f"Failed to start the language server for {self._active_project.project_name} at {self._active_project.project_root}"
-            )
-        if self.symbol_manager is not None:
-            log.debug("Setting the language server in the agent's symbol manager")
-            self.symbol_manager.set_language_server(self.language_server)
-        else:
-            log.debug("No symbol manager available yet, skipping setting the language server")
->>>>>>> 6cd7f815
 
     def get_tool(self, tool_class: type[TTool]) -> TTool:
         return self._all_tools[tool_class]  # type: ignore
@@ -1259,11 +1208,7 @@
         self.agent = agent
 
     @property
-<<<<<<< HEAD
     def language_server(self) -> MultiLanguageServer:
-=======
-    def language_server(self) -> SolidLanguageServer:
->>>>>>> 6cd7f815
         assert self.agent.language_server is not None
         return self.agent.language_server
 
