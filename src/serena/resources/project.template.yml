--- conflicted
+++ resolved
@@ -1,10 +1,6 @@
-<<<<<<< HEAD
-# languages of the project (csharp, python, rust, java, typescript, javascript, go, cpp, ruby, or php)
-=======
 # language of the project (csharp, python, rust, java, typescript, go, cpp, or ruby)
 #  * For C, use cpp
 #  * For JavaScript, use typescript
->>>>>>> 6cd7f815
 # Special requirements:
 #  * csharp: Requires the presence of a .sln file in the project folder.
 languages:
